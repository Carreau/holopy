--- conflicted
+++ resolved
@@ -34,13 +34,9 @@
 
 from holopy.core.io import serialize
 from holopy.core.marray import Image, arr_like
-<<<<<<< HEAD
+
 from holopy.core.metadata import Optics, interpret_args, make_coords, make_attrs
 from holopy.core.helpers import _ensure_array
-=======
-from holopy.core.metadata import Optics, interpret_args
-from holopy.core.tools import _ensure_array
->>>>>>> 9ebc43f0
 from holopy.core.errors import NoMetadata
 
 tiflist = ['.tif', '.TIF', '.tiff', '.TIFF']
