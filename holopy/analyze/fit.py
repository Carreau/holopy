--- conflicted
+++ resolved
@@ -153,32 +153,13 @@
         # alpha should always be the last parameter, we prune it because the
         # scatterer doesn't want to know about it
         this_scatterer = scatterer.from_parameters(parameters)
-        error = np.ones(holo.shape)*1.e12
-
-        try:
-<<<<<<< HEAD
-            this_scatterer.validate()
-        except InvalidScatterer as e:
-            print("Attempt to overlap scatterers, rejecting with large error")
-            calculated = theory.calc_holo(this_scatterer, p[-1], selection)
-            return cost_func(holo, calculated, selection).ravel()
-            #return cost_func(holo, error).ravel() #TODO becca's wierd edit
-        
+
         try:
             calculated = theory.calc_holo(this_scatterer, alpha, selection)
-=======
-            calculated = theory.calc_holo(this_scatterer, alpha)
->>>>>>> 57ea88df
         except (UnrealizableScatterer, InvalidScatterer) as e:
-            if isinstance(e, InvalidScattererSphereOverlap):
-                print("Hologram computation attempted with overlapping \
-spheres, returning large residual")
-            else:
-                print("Fitter asked for a value which the scattering theory \
+            print("Fitter asked for a value which the scattering theory \
 thought was unphysical or uncomputable, returning large residual")
-            calculated = theory.calc_holo(this_scatterer, p[-1], selection)
-            return cost_func(holo, calculated, selection).ravel()
-            #return cost_func(holo, error, selection).ravel() #TODO becca's wierd edit
+            calculated = error = np.ones(holo.shape)*1.e12
 
         return cost_func(holo, calculated, selection).ravel()
 
