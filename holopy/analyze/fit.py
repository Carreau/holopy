--- conflicted
+++ resolved
@@ -42,9 +42,7 @@
 
 
 from holopy.utility.errors import (ParameterSpecficationError,
-                                   ModelDefinitionError,
-                                   InvalidParameterSpecification,
-                                   GuessOutOfBounds, MinimizerConvergenceFailed)
+                                   GuessOutOfBoundsError, MinimizerConvergenceFailed)
 
 
 class FitResult(SerializeByConstructor):
@@ -65,13 +63,10 @@
         self.parameters = parameters
         self.pars_to_target = pars_to_target
     def make_from(self, parameters):
-        if isinstance(parameters, dict):
-            for_target = {}
-            for arg in inspect.getargspec(self.pars_to_target).args:
-                for_target[arg] = parameters[arg] 
-            return self.pars_to_target(**for_target)
-        else:
-            return self.pars_to_target(*parameters)
+        for_target = {}
+        for arg in inspect.getargspec(self.pars_to_target).args:
+            for_target[arg] = parameters[arg] 
+        return self.pars_to_target(**for_target)
 
     @property
     def guess(self):
@@ -101,12 +96,23 @@
         self.parameters = parameters
 
     def make_from(self, parameters):
-        target_pars = self.target.parameters
-        for key in parameters:
-            if key in target_pars:
-                target_pars[key] = parameters[key]
-                # if we have pars that the scatterer doesn't want, ignore
-                # them, they should be consumed elsewhere
+        target_pars = {}
+        
+        for name, item in self.target.parameters.iteritems():
+            def get_val(par, name):
+                if par.fixed:
+                    return par.limit
+                else:
+                    return parameters[name]
+                
+            if isinstance(item, ComplexParameter):
+                target_pars[name] = (get_val(item.real, name+'.real') + 1.0j *
+                                     get_val(item.imag, name+'.imag'))
+            elif isinstance(item, Parameter):
+                target_pars[name] = get_val(item, name)
+            else:
+                target_pars[name] = item
+
         return self.target.from_parameters(target_pars)
 
 class Model(SerializeByConstructor):
@@ -142,88 +148,13 @@
 
         self.theory = theory
 
-<<<<<<< HEAD
         if metadata is not None and not isinstance(metadata, Parameterization):
             metadata = ParameterizedTarget(metadata)
         self.metadata = metadata
-=======
-        self.scatterer = None
-        self.parameters = []
-
-        def unpack_scatterer(scatterer):
-            parameters = []
-            for name, par in scatterer.parameters.iteritems():
-                def add_par(p, name):
-                    p.name = name
-                    if p.fixed:
-                        parameters.append((name, p.limit))
-                    else:
-                        parameters.append((name, p))
-                if isinstance(par, ComplexParameter):
-                    add_par(par.real, name+'.real')
-                    add_par(par.imag, name+'.imag')
-                elif isinstance(par, Parameter):
-                    add_par(par, name)
-                else:
-                    # probably just a number, (ie fixed), so just return it
-                    parameters.append((name, par))
-
-            if self.scatterer is None:
-                self.scatterer = scatterer.from_parameters(dict(parameters))
-            else:
-                raise ModelDefinitionError(
-                   "A model cannot contain more than one scatterer.  If you want "
-                   "to include multiple scatterers include them in a single "
-                   "composite Scatterer")
-
-            return [p[1] for p in parameters if isinstance(p[1], Parameter)]
-
-        if isinstance(parameters, (list, tuple)):
-            for item in parameters:
-                if isinstance(item, scatterpy.scatterer.Scatterer):
-                    self.parameters.extend(unpack_scatterer(item))
-                elif isinstance(item, ComplexParameter):
-                    if isinstance(item.real, Parameter) and not item.real.fixed:
-                        self.parameters.append(item.real, item.name + '.real')
-                    if isinstance(item.imag, Parameter) and not item.imag.fixed:
-                        self.parameters.append(item.imag, item.name + '.imag')
-                elif isinstance(item, Parameter):
-                    self.parameters.append(item)
-                else:
-                    raise ModelDefinitionError(
-                        "{0} is not a valid parameter".format(item))
-        elif isinstance(parameters, scatterpy.scatterer.Scatterer):
-            self.parameters = unpack_scatterer(parameters)
-        elif isinstance(parameters, Parameter):
-            self.parameters = [parameters]
-                
-        if self.scatterer is not None and make_scatterer is None:
-            def make_scatterer(pars):
-                for_scatterer = self.scatterer.parameters
-                par_dict = {}
-                if isinstance(pars, dict):
-                    par_dict = pars
-                else:
-                    for i, p in enumerate(self.parameters):
-                        par_dict[p.name] = pars[i] 
-                for par, val in par_dict.iteritems():
-                    for_scatterer[par] = val
-                try:
-                    del for_scatterer['alpha']
-                except KeyError:
-                    pass
-                return self.scatterer.from_parameters(for_scatterer)
-            
-            self.make_scatterer = make_scatterer
-        elif make_scatterer is not None:
-            self.make_scatterer = make_scatterer
-        else:
-            raise ModelDefinitionError(
-                "You must either give a model a template scatterer in its "
-                "parameters, or provide a custom make_scatterer function.")
->>>>>>> 4b4bd94c
 
         self.selection = selection
+        self._selection = None
+
         if isinstance(alpha, Parameter) and alpha.name is None:
             alpha.name = 'alpha'
         self.alpha = alpha
@@ -235,7 +166,6 @@
         if self.alpha is not None:
             self.parameters.append(self.alpha)
         
-        self._selection = None
 
     def get_alpha(self, pars):
         try:
@@ -244,7 +174,6 @@
             if self.alpha is None:
                 return 1.0
             return self.alpha
-
 
     def compare(self, calc, data, selection = None):
         if selection==None:
@@ -341,21 +270,12 @@
 
     def minimize(self, parameters, cost_func, debug = False):
         def resid_wrapper(p, fjac=None):
-<<<<<<< HEAD
             status = 0                    
             return [status, cost_func(self.pars_from_minimizer(parameters, p))]
         nmp_pars = []
 
         # marshall the paramters into a dict of the form nmpfit wants
         for par in parameters:
-=======
-            status = 0            
-            return [status, cost_func(p)]
-        nmp_pars = []
-
-        # marshall the parameters into a dict of the form nmpfit wants
-        for i, par in enumerate(parameters):
->>>>>>> 4b4bd94c
             d = {'parname': par.name}
             if par.limit is not None:
                 d['limited'] = [par.scale(l) is not None for l in par.limit]
@@ -365,7 +285,7 @@
             if par.guess is not None:
                 d['value'] = par.scale(par.guess)
             else:
-                raise InvalidParameterSpecification("nmpfit requires an "
+                raise ParameterSpecficationError("nmpfit requires an "
                                                     "initial guess for all "
                                                     "parameters")
             # Check for other allowed parinfo keys here: see nmpfit docs
@@ -407,12 +327,12 @@
         
         if self.fixed:
             if guess is not None and guess != limit:
-                raise GuessOutOfBounds(self)
+                raise GuessOutOfBoundsError(self)
             self.guess = limit
         else:
             if limit is not None:
                 if guess > limit[1] or guess < limit[0]:
-                    raise GuessOutOfBounds(self)
+                    raise GuessOutOfBoundsError(self)
                                  
             if guess is not None:
                 if abs(guess) > 1e-12:
@@ -425,7 +345,7 @@
             elif limit is not None:
                 self.scale_factor = np.sqrt(limit[0]*limit[1])
             else:
-                raise InvalidParameterSpecification("In order to specify a parameter "
+                raise ParameterSpecficationError("In order to specify a parameter "
                                                     "you must provide at least an "
                                                     "initial guess or limit")
     @property
@@ -464,7 +384,7 @@
         physical: np.array(dtype=float)
         """
         return scaled * self.scale_factor
-
+"""
     def __mul__(self, other):
         def mult(x):
             # attempt multiplication of each element, if we fail, assume it was
@@ -494,7 +414,7 @@
     
     def __rmul__(self, other):
         return self.__mul__(other)
-
+"""
 
 # ComplexParameters must be explicitly created. We will disallow sugar like
 # par(1.59) + 1e-4j.
@@ -520,10 +440,6 @@
             #TODO: won't work if self.real is scalar, self.imag is a Parameter
             return self.real.guess + self.imag * 1.j
 
-    def __repr__(self):
-        return "{0} + {1}".format(self.real, 1.0j*self.imag)
-    
-
 def fit(model, data, minimizer=Nmpfit()):
     time_start = time.time()
 
