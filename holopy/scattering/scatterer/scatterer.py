# Copyright 2011-2013, Vinothan N. Manoharan, Thomas G. Dimiduk,
# Rebecca W. Perry, Jerome Fung, and Ryan McGorty, Anna Wang
#
# This file is part of HoloPy.
#
# HoloPy is free software: you can redistribute it and/or modify
# it under the terms of the GNU General Public License as published by
# the Free Software Foundation, either version 3 of the License, or
# (at your option) any later version.
#
# HoloPy is distributed in the hope that it will be useful,
# but WITHOUT ANY WARRANTY; without even the implied warranty of
# MERCHANTABILITY or FITNESS FOR A PARTICULAR PURPOSE.  See the
# GNU General Public License for more details.
#
# You should have received a copy of the GNU General Public License
# along with HoloPy.  If not, see <http://www.gnu.org/licenses/>.

'''
The abstract base class for all scattering objects

.. moduleauthor:: Thomas G. Dimiduk <tdimiduk@physics.harvard.edu>
'''

from collections import defaultdict

from itertools import chain
from copy import copy

import numpy as np

from ...core.holopy_object  import HoloPyObject
from ...core.tools import _ensure_array
from ..errors import InvalidScatterer
from functools import reduce


class Scatterer(HoloPyObject):
    """
    Base class for scatterers

    """
    def __init__(self, indicators, n, center):
        """
        Parameters
        ----------
        indicators : function or list of functions
            Function or functions returning true for points inside the scatterer (or
            inside a specific domain) and false outside.
        n : complex
            Index of refraction of the scatterer or each domain.
        center : (float, float, float)
            The center of mass of the scatterer. 
        bounding_box : ((float, float), (float, float), (float, float))
            Optional. Box containing the scatterer. If a bounding box is not given, the
            constructor will attempt to determine one.
        """
        if not isinstance(indicators, Indicators):
            indicators = Indicators(indicators)
        self.indicators = indicators
        self.n = _ensure_array(n)
        self.center = np.array(center)

    def translated(self, x, y, z):
        """
        Make a copy of this scatterer translated to a new location

        Parameters
        ----------
        x, y, z : float
            Value of the translation along each axis

        Returns
        -------
        translated : Scatterer
            A copy of this scatterer translated to a new location
        """
        new = copy(self)
        new.center = self.center + np.array((x, y, z))
        return new

    def contains(self, points):
        return self.in_domain(points) > 0

    def index_at(self, points, background = 0):
        domains = self.in_domain(points)
        ns = _ensure_array(self.n)
        if np.iscomplex(np.append(self.n, background)).any():
            dtype = np.complex
        else:
            dtype = np.float
        index = np.ones_like(domains, dtype=dtype) * background
        for i, n in enumerate(ns):
            index[domains==i+1] = n
        return index

    def in_domain(self, points):
        """
        Tell which domain of a scatterer points are in

        Paramaters
        ----------
        points : np.ndarray (Nx3)
           Point or list of points to evaluate

        Returns
        -------
        domain : np.ndarray (N)
           The domain of each point. Domain 0 means not in the particle
        """
        points = np.array(points)
        if points.ndim==1:
            points = points.reshape((1, 3))
        domains = np.zeros(points.shape[:-1], dtype='int')
        # Indicators earlier in the list have priority
        for i, ind in reversed(list(enumerate(self.indicators(points-self.center)))):
            domains[np.nonzero(ind)] = i+1
        return domains

    @property
    def num_domains(self):
        return len(self.indicators)

    def _index_type(self, background=0.):
        if np.iscomplex([self.n]).any() or np.iscomplex(background):
            return np.complex
        else:
            return np.float

    @property
    def x(self):
        return self.center[0]
    @property
    def y(self):
        return self.center[1]
    @property
    def z(self):
        return self.center[2]

    @property
    def bounds(self):
        return [(c+b[0], c+b[1]) for c, b in zip(self.center,
                                                 self.indicators.bound)]

    def _voxel_coords(self, spacing):
        if np.isscalar(spacing) or len(spacing) == 1:
            spacing = np.ones(3) * spacing

        grid = np.mgrid[[slice(b[0], b[1], s) for b, s in
                            zip(self.bounds, spacing)]]
        return np.concatenate([g[...,np.newaxis] for g in grid], 3)

    def voxelate(self, spacing, medium_index=0):
        """
        Represent a scatterer by discretizing into voxels

        Parameters
        ----------
        spacing : float
            The spacing between voxels in the returned voxelation
        medium_index : float
            The background index of refraction to fill in at regions where the
            scatterer is not present

        Returns
        -------
        voxelation : np.ndarray
            An array with refractive index at every pixel
        """
        return self.index_at(self._voxel_coords(spacing))

    def voxelate_domains(self, spacing):
        return self.in_domain(self._voxel_coords(spacing))


class CenteredScatterer(Scatterer):
    def __init__(self, center = None):
        if center is not None and (np.isscalar(center) or len(center) != 3):
<<<<<<< HEAD
            raise ScattererDefinitionError("center specified as {0}, center "
                "should be specified as (x, y, z)".format(center), self)
        self.center = center
=======
            raise InvalidScatterer(self,"center specified as {0}, center "
                "should be specified as (x, y, z)".format(center))
        self.location = center

    @property
    def center(self):
        return self.location

    @center.setter
    def center(self, val):
        self.location = val
>>>>>>> 9ebc43f0

    # eliminate parameters and from_parameters?  This is kind of fitting
    # specific information.  Or should it be in serializable?  In many ways this
    # is just a slight variation on what we do to put something in yaml format.
    # It is probably possible to have to_dict, to_string, to_yaml all with
    # mostly common code
    @property
    def parameters(self):
        """
        Get a dictionary of this scatterer's parameters

        Parameters
        ----------
        None

        Returns
        -------
        parameters: dict
            A dictionary of this scatterer's parameters.  This dict can be
            passed to Scatterer.from_parameters to make a copy of this scatterer
        """

        # classes that have anything complicated happening with their variables
        # should override this, but for simple classes the variable dict is the
        # correct answer

        def expand(key, par):
            if isinstance(par, (list, tuple, np.ndarray)):
                subs = (expand('{0}[{1}]'.format(key, p[0]), p[1]) for p in enumerate(par))
                return chain(*subs)
            else:
                return [(key, par)]

        return dict(chain(*[expand(*p) for p in self._dict.items()]))

    @classmethod
    def from_parameters(cls, parameters):
        """
        Create a Scatterer from a dictionary of parameters

        Parameters
        ----------
        parameters: dict or list
            Parameters for a scatterer.  This should be of the form returned by
            Scatterer.parameters.

        Returns
        -------
        scatterer: Scatterer class
            A scatterer with the given parameter values
        """
        # This will need to be overriden for subclasses that do anything
        # complicated with parameters

        collected = defaultdict(dict)

        for key, val in parameters.items():
            tok = key.split('.', 1)
            if len(tok) > 1:
                collected[tok[0]][tok[1]] = val
            else:
                collected[key] = val

        collected_arrays = defaultdict(dict)
        for key, val in collected.items():
            tok = key.split('[', 1)
            if len(key.split('[', 1)) > 1:
                sub_key, n = key.split('[', 1)
                n = int(n[:-1])
                collected_arrays[sub_key][n] = val
            else:
                collected_arrays[key] = val

        built = {}

        def build(par):
            if isinstance(par, dict):
                reduce(lambda x, i: isinstance(i, int) and x,
                       list(par.keys()), True)
                d = [p[1] for p in sorted(iter(par.items()), key =
                                          lambda x: x[0])]
                return [build(p) for p in d]
            return par

        for key, val in collected_arrays.items():
            built[key] = build(val)

        return cls(**built)



class SingleScatterer(Scatterer):
    def __init__(self, center = None):
        if center is not None and (np.isscalar(center) or len(center) != 3):
            raise InvalidScatterer(self,"center specified as {0}, center "
                "should be specified as (x, y, z)".format(center))
        self.center = center

    def translated(self, x, y, z):
        """
        Make a copy of this scatterer translated to a new location

        Parameters
        ----------
        x, y, z : float
            Value of the translation along each axis

        Returns
        -------
        translated : Scatterer
            A copy of this scatterer translated to a new location
        """
        new = copy(self)
        new.center = self.center + np.array([x, y, z])
        return new
    @property
    def x(self):
        return self.center[0]
    @property
    def y(self):
        return self.center[1]
    @property
    def z(self):
        return self.center[2]

def find_bounds(indicator):
    """
    Finds the bounds needed to contain an indicator function

    Notes
    -----
    Will probably determine incorrect bounds for functions which are not convex

    """
    # we don't know what units the user might be using, so start by
    # assuming something really small and stepping up from there
    bounds = [[-1e-9, 1e-9], [-1e-9, 1e-9], [-1e-9, 1e-9]]
    for i in range(3):
        for j in range(2):
            point = np.zeros(3)
            point[i] = bounds[i][j]
            # find the extent along this axis by sequential logarithmic search
            while indicator(point):
                point[i] *= 10
            iter = 0
            while not indicator(point) and iter < 10:
                point[i] /= 2
                iter += 1
            while indicator(point):
                point[i] *= 1.1
            bounds[i][j] = point[i]

    #TODO: handle non convex functions
    #TODO: handle functions not containing the origin

    #TODO: add a check along the boundaries of the square to make sure
    #something like an oblique ellipsoid doesn't get missed'
    return bounds

def bound_union(d1, d2):
    new = [[0, 0],[0, 0],[0, 0]]
    for i in range(3):
        new[i][0] = min(d1[i][0], d2[i][0])
        new[i][1] = max(d1[i][1], d2[i][1])
    return new

class Indicators(HoloPyObject):
    """
    Class holding functions describing a scatterer

    One or more functions (one per domain) that take Nx3 arrays of points and
    return a boolean array of membership in each domain. More than one indicator
    is allowed to return true for a given point, in that case the point is
    considered a member of the first domain with a true value.
    """
    def __init__(self, functions, bound = None):
        try:
            len(functions)
        except TypeError:
            functions = [functions]
        self.functions = functions
        if bound is not None:
            self.bound = bound
        else:
            self.bound = [[0, 0], [0, 0], [0, 0]]
            for function in functions:
                self.bound = bound_union(self.bound, find_bounds(function))


    def __call__(self, points):
        return [test(points) for test in self.functions]<|MERGE_RESOLUTION|>--- conflicted
+++ resolved
@@ -176,23 +176,9 @@
 class CenteredScatterer(Scatterer):
     def __init__(self, center = None):
         if center is not None and (np.isscalar(center) or len(center) != 3):
-<<<<<<< HEAD
-            raise ScattererDefinitionError("center specified as {0}, center "
-                "should be specified as (x, y, z)".format(center), self)
-        self.center = center
-=======
             raise InvalidScatterer(self,"center specified as {0}, center "
                 "should be specified as (x, y, z)".format(center))
-        self.location = center
-
-    @property
-    def center(self):
-        return self.location
-
-    @center.setter
-    def center(self, val):
-        self.location = val
->>>>>>> 9ebc43f0
+        self.center = center
 
     # eliminate parameters and from_parameters?  This is kind of fitting
     # specific information.  Or should it be in serializable?  In many ways this
