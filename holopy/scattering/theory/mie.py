# Copyright 2011-2013, Vinothan N. Manoharan, Thomas G. Dimiduk,
# Rebecca W. Perry, Jerome Fung, and Ryan McGorty, Anna Wang
#
# This file is part of HoloPy.
#
# HoloPy is free software: you can redistribute it and/or modify
# it under the terms of the GNU General Public License as published by
# the Free Software Foundation, either version 3 of the License, or
# (at your option) any later version.
#
# HoloPy is distributed in the hope that it will be useful,
# but WITHOUT ANY WARRANTY; without even the implied warranty of
# MERCHANTABILITY or FITNESS FOR A PARTICULAR PURPOSE.  See the
# GNU General Public License for more details.
#
# You should have received a copy of the GNU General Public License
# along with HoloPy.  If not, see <http://www.gnu.org/licenses/>.
'''
Calculates holograms of spheres using Fortran implementation of Mie
theory. Uses superposition to calculate scattering from multiple
spheres. Uses full radial dependence of spherical Hankel functions for
scattered field.

.. moduleauthor:: Thomas G. Dimiduk <tdimiduk@physics.harvard.edu>
.. moduleauthor:: Jerome Fung <fung@physics.harvard.edu>
.. moduleauthor:: Vinothan N. Manoharan <vnm@seas.harvard.edu>
'''

import numpy as np
<<<<<<< HEAD
import xarray as xr
from ...core.helpers import _ensure_array
from ..errors import TheoryNotCompatibleError, UnrealizableScatterer
=======
from ...core.tools import _ensure_array
from ..errors import TheoryNotCompatibleError, InvalidScatterer
>>>>>>> 9ebc43f0
from ..scatterer import Sphere, Scatterers
from .scatteringtheory import FortranTheory
from holopy.scattering.theory.mie_f import mieangfuncs, miescatlib
from .mie_f.multilayer_sphere_lib import scatcoeffs_multi
from holopy.core.metadata import theta_phi_flat, from_flat
import copy


class Mie(FortranTheory):
    """
    Compute scattering using the Lorenz-Mie solution.

    This theory calculates exact scattering for single spheres and approximate
    results for groups of spheres.  It does not account for multiple scattering,
    hence the approximation in the case of multiple spheres.  Neglecting
    multiple scattering is a good approximation if the particles are
    sufficiently separated.

    This model can also calculate the exact scattered field from a
    spherically symmetric particle with an arbitrary number of layers
    with differing refractive indices, using Yang's recursive
    algorithm ([Yang2003]_).

    By default, calculates radial component of scattered electric fields,
    which is nonradiative.
    """

    # don't need to define __init__() because we'll use the base class
    # constructor

    def __init__(self, compute_escat_radial = True,
                 full_radial_dependence = True,
                 eps1 = 1e-2, eps2 = 1e-16):
        #compute_escat_radial determines if radial components will be calculated
        #full_radial dependence deermines if the full spherical Hankel function
        # will be used, or if it will be approximated to be in the far field.
        self.compute_escat_radial = compute_escat_radial
        self.full_radial_dependence = full_radial_dependence
        self.eps1 = eps1
        self.eps2 = eps2
        # call base class constructor
        super().__init__()

    def _can_handle(self, scatterer):
        return isinstance(scatterer, Sphere)

    def _raw_scat_matrs(self, scatterer, pos):
        if isinstance(scatterer, Sphere):
            scat_coeffs = self._scat_coeffs(scatterer, pos.optics)

            # In the mie solution the amplitude scattering matrix is independent of phi
            return [mieangfuncs.asm_mie_far(scat_coeffs, theta) for
                          theta in pos.theta]
        else:
            raise TheoryNotCompatibleError(self, scatterer)

    def _raw_fields(self, positions, scatterer, optics):
        scat_coeffs = self._scat_coeffs(scatterer, optics)
        return mieangfuncs.mie_fields(positions, scat_coeffs, optics.polarization,
                                      self.compute_escat_radial,
                                      self.full_radial_dependence)

    def _raw_internal_fields(self, positions, scatterer, optics):
        scat_coeffs = self._scat_coeffs(scatterer, optics)
        # TODO BUG: this isn't right for layered spheres (and will
        # probably crash)
        return mieangfuncs.mie_internal_fields(positions, scatterer.n,
                                               scat_coeffs, optics.polarization)


    def _calc_cross_sections(self, scatterer, optics):
        """
        Calculate scattering, absorption, and extinction cross
        sections, and asymmetry parameter for spherically
        symmetric scatterers.

        Parameters
        ----------
        scatterer : :mod:`scatterpy.scatterer` object
            spherically symmetric scatterer to compute for
            (Calculation would need to be implemented in a radically
            different way, via numerical quadrature, for sphere clusters)

        Returns
        -------
        cross_sections : array (4)
            Dimensional scattering, absorption, and extinction
            cross sections, and <cos \theta>

        Notes
        -----
        The radiation pressure cross section C_pr is given by
        C_pr = C_ext - <cos \theta> C_sca.

        The radiation pressure force on a sphere is

        F = (n_med I_0 C_pr) / c

        where I_0 is the incident intensity.  See van de Hulst, p. 14.
        """
        if isinstance(scatterer, Scatterers):
            raise InvalidScatterer(scatterer,
                                        "Use Multisphere to calculate " +
                                        "radiometric quantities")
        albl = self._scat_coeffs(scatterer, optics)

        cscat, cext, cback = miescatlib.cross_sections(albl[0], albl[1]) * \
            (2. * np.pi / optics.wavevec**2)

        cabs = cext - cscat # conservation of energy

        asym = 4. * np.pi / (optics.wavevec**2 * cscat) * \
            miescatlib.asymmetry_parameter(albl[0], albl[1])

        return np.array([cscat, cabs, cext, asym])

    def _scat_coeffs(self, s, optics):
        x_arr = optics.wavevec * _ensure_array(s.r)
        m_arr = _ensure_array(s.n) / optics.index

        # Check that the scatterer is in a range we can compute for
        if x_arr.max() > 1e3:
            raise InvalidScatterer(s, "radius too large, field "+
                                        "calculation would take forever")

        if len(x_arr) == 1 and len(m_arr) == 1:
            # Could just use scatcoeffs_multi here, but jerome is in favor of
            # keeping the simpler single layer code here
            lmax = miescatlib.nstop(x_arr[0])
            return  miescatlib.scatcoeffs(m_arr[0], x_arr[0], lmax, self.eps1,
                                          self.eps2)
        else:
            return scatcoeffs_multi(m_arr, x_arr, self.eps1, self.eps2)


    def _scat_coeffs_internal(self, s, optics):
        x_arr = opitcs.wavevec * _ensure_array(s.r)
        m_arr = _ensure_array(s.n) / optics.index

        # Check that the scatterer is in a range we can compute for
        if x_arr.max() > 1e3:
            raise InvalidScatterer(s, "radius too large, field "+
                                        "calculation would take forever")

        if len(x_arr) == 1 and len(m_arr) == 1:
            # Could just use scatcoeffs_multi here, but jerome is in favor of
            # keeping the simpler single layer code here
            lmax = miescatlib.nstop(x_arr[0])
            return  miescatlib.internal_coeffs(m_arr[0], x_arr[0], lmax)
        # else:
#             return scatcoeffs_multi(m_arr, x_arr)<|MERGE_RESOLUTION|>--- conflicted
+++ resolved
@@ -27,14 +27,9 @@
 '''
 
 import numpy as np
-<<<<<<< HEAD
 import xarray as xr
-from ...core.helpers import _ensure_array
-from ..errors import TheoryNotCompatibleError, UnrealizableScatterer
-=======
 from ...core.tools import _ensure_array
 from ..errors import TheoryNotCompatibleError, InvalidScatterer
->>>>>>> 9ebc43f0
 from ..scatterer import Sphere, Scatterers
 from .scatteringtheory import FortranTheory
 from holopy.scattering.theory.mie_f import mieangfuncs, miescatlib
